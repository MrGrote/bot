--- conflicted
+++ resolved
@@ -1,11 +1,7 @@
 {
     "_meta": {
         "hash": {
-<<<<<<< HEAD
             "sha256": "f8392181c82292d0a30a7b128bac4a5ed0ea517610e940743e612118b5da94b5"
-=======
-            "sha256": "8cc7415371be66ebc4dbfc3f3f27f19f743f4f1a9952ca30abf385a06047439b"
->>>>>>> 3906fb4d
         },
         "pipfile-spec": 6,
         "requires": {
