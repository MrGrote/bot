"""
Loads bot configuration from YAML files.
By default, this simply loads the default
configuration located at `config-default.yml`.
If a file called `config.yml` is found in the
project directory, the default configuration
is recursively updated with any settings from
the custom configuration. Any settings left
out in the custom user configuration will stay
their default values from `config-default.yml`.
"""

import logging
import os
from collections.abc import Mapping
from enum import Enum
from pathlib import Path
from typing import Dict, List

import yaml

log = logging.getLogger(__name__)


def _env_var_constructor(loader, node):
    """
    Implements a custom YAML tag for loading optional environment
    variables. If the environment variable is set, returns the
    value of it. Otherwise, returns `None`.

    Example usage in the YAML configuration:

        # Optional app configuration. Set `MY_APP_KEY` in the environment to use it.
        application:
            key: !ENV 'MY_APP_KEY'
    """

    default = None

    # Check if the node is a plain string value
    if node.id == 'scalar':
        value = loader.construct_scalar(node)
        key = str(value)
    else:
        # The node value is a list
        value = loader.construct_sequence(node)

        if len(value) >= 2:
            # If we have at least two values, then we have both a key and a default value
            default = value[1]
            key = value[0]
        else:
            # Otherwise, we just have a key
            key = value[0]

    return os.getenv(key, default)


def _join_var_constructor(loader, node):
    """
    Implements a custom YAML tag for concatenating other tags in
    the document to strings. This allows for a much more DRY configuration
    file.
    """

    fields = loader.construct_sequence(node)
    return "".join(str(x) for x in fields)


yaml.SafeLoader.add_constructor("!ENV", _env_var_constructor)
yaml.SafeLoader.add_constructor("!JOIN", _join_var_constructor)

# Pointing old tag to !ENV constructor to avoid breaking existing configs
yaml.SafeLoader.add_constructor("!REQUIRED_ENV", _env_var_constructor)


with open("config-default.yml", encoding="UTF-8") as f:
    _CONFIG_YAML = yaml.safe_load(f)


def _recursive_update(original, new):
    """
    Helper method which implements a recursive `dict.update`
    method, used for updating the original configuration with
    configuration specified by the user.
    """

    for key, value in original.items():
        if key not in new:
            continue

        if isinstance(value, Mapping):
            if not any(isinstance(subvalue, Mapping) for subvalue in value.values()):
                original[key].update(new[key])
            _recursive_update(original[key], new[key])
        else:
            original[key] = new[key]


if Path("config.yml").exists():
    log.info("Found `config.yml` file, loading constants from it.")
    with open("config.yml", encoding="UTF-8") as f:
        user_config = yaml.safe_load(f)
    _recursive_update(_CONFIG_YAML, user_config)


def check_required_keys(keys):
    """
    Verifies that keys that are set to be required are present in the
    loaded configuration.
    """
    for key_path in keys:
        lookup = _CONFIG_YAML
        try:
            for key in key_path.split('.'):
                lookup = lookup[key]
                if lookup is None:
                    raise KeyError(key)
        except KeyError:
            log.critical(
                f"A configuration for `{key_path}` is required, but was not found. "
                "Please set it in `config.yml` or setup an environment variable and try again."
            )
            raise


try:
    required_keys = _CONFIG_YAML['config']['required_keys']
except KeyError:
    pass
else:
    check_required_keys(required_keys)


class YAMLGetter(type):
    """
    Implements a custom metaclass used for accessing
    configuration data by simply accessing class attributes.
    Supports getting configuration from up to two levels
    of nested configuration through `section` and `subsection`.

    `section` specifies the YAML configuration section (or "key")
    in which the configuration lives, and must be set.

    `subsection` is an optional attribute specifying the section
    within the section from which configuration should be loaded.

    Example Usage:

        # config.yml
        bot:
            prefixes:
                direct_message: ''
                guild: '!'

        # config.py
        class Prefixes(metaclass=YAMLGetter):
            section = "bot"
            subsection = "prefixes"

        # Usage in Python code
        from config import Prefixes
        def get_prefix(bot, message):
            if isinstance(message.channel, PrivateChannel):
                return Prefixes.direct_message
            return Prefixes.guild
    """

    subsection = None

    def __getattr__(cls, name):
        name = name.lower()

        try:
            if cls.subsection is not None:
                return _CONFIG_YAML[cls.section][cls.subsection][name]
            return _CONFIG_YAML[cls.section][name]
        except KeyError:
            dotted_path = '.'.join(
                (cls.section, cls.subsection, name)
                if cls.subsection is not None else (cls.section, name)
            )
            log.critical(f"Tried accessing configuration variable at `{dotted_path}`, but it could not be found.")
            raise

    def __getitem__(cls, name):
        return cls.__getattr__(name)


# Dataclasses
class Bot(metaclass=YAMLGetter):
    section = "bot"

    prefix: str
    token: str


class Filter(metaclass=YAMLGetter):
    section = "filter"

    filter_zalgo: bool
    filter_invites: bool
    filter_domains: bool
    filter_rich_embeds: bool
    watch_words: bool
    watch_tokens: bool

    # Notifications are not expected for "watchlist" type filters
    notify_user_zalgo: bool
    notify_user_invites: bool
    notify_user_domains: bool
    notify_user_rich_embeds: bool

    ping_everyone: bool
    guild_invite_whitelist: List[int]
    domain_blacklist: List[str]
    word_watchlist: List[str]
    token_watchlist: List[str]

    channel_whitelist: List[int]
    role_whitelist: List[int]


class Cooldowns(metaclass=YAMLGetter):
    section = "bot"
    subsection = "cooldowns"

    tags: int


class Colours(metaclass=YAMLGetter):
    section = "style"
    subsection = "colours"

    soft_red: int
    soft_green: int
    soft_orange: int


class Emojis(metaclass=YAMLGetter):
    section = "style"
    subsection = "emojis"

    defcon_disabled: str  # noqa: E704
    defcon_enabled: str  # noqa: E704
    defcon_updated: str  # noqa: E704

    green_chevron: str
    red_chevron: str
    white_chevron: str
    bb_message: str

    status_online: str
    status_offline: str
    status_idle: str
    status_dnd: str

    bullet: str
    new: str
    pencil: str
    cross_mark: str


class Icons(metaclass=YAMLGetter):
    section = "style"
    subsection = "icons"

    crown_blurple: str
    crown_green: str
    crown_red: str

    defcon_denied: str    # noqa: E704
    defcon_disabled: str  # noqa: E704
    defcon_enabled: str   # noqa: E704
    defcon_updated: str   # noqa: E704

    filtering: str

    guild_update: str

    hash_blurple: str
    hash_green: str
    hash_red: str

    message_bulk_delete: str
    message_delete: str
    message_edit: str

    sign_in: str
    sign_out: str

    token_removed: str

    user_ban: str
    user_unban: str
    user_update: str

    user_mute: str
    user_unmute: str
    user_verified: str

    user_warn: str

    pencil: str

    remind_blurple: str
    remind_green: str
    remind_red: str

    questionmark: str


class CleanMessages(metaclass=YAMLGetter):
    section = "bot"
    subsection = "clean"

    message_limit: int


class Categories(metaclass=YAMLGetter):
    section = "guild"
    subsection = "categories"

    python_help: int


class Channels(metaclass=YAMLGetter):
    section = "guild"
    subsection = "channels"

    admins: int
    announcements: int
    big_brother_logs: int
    bot: int
    checkpoint_test: int
    defcon: int
    devalerts: int
    devlog: int
    devtest: int
    help_0: int
    help_1: int
    help_2: int
    help_3: int
    help_4: int
    help_5: int
    helpers: int
    message_log: int
    mod_alerts: int
    modlog: int
    off_topic_1: int
    off_topic_2: int
    off_topic_3: int
    python: int
    reddit: int
<<<<<<< HEAD
    talent_pool: int
=======
    userlog: int
>>>>>>> c5596249
    verification: int


class Roles(metaclass=YAMLGetter):
    section = "guild"
    subsection = "roles"

    admin: int
    announcements: int
    champion: int
    contributor: int
    developer: int
    devops: int
    jammer: int
    moderator: int
    muted: int
    owner: int
    verified: int
    helpers: int


class Guild(metaclass=YAMLGetter):
    section = "guild"

    id: int
    ignored: List[int]


class Keys(metaclass=YAMLGetter):
    section = "keys"

    deploy_bot: str
    deploy_site: str
    omdb: str
    site_api: str
    youtube: str


class RabbitMQ(metaclass=YAMLGetter):
    section = "rabbitmq"

    host: str
    password: str
    port: int
    username: str


class URLs(metaclass=YAMLGetter):
    section = "urls"

    # Discord API endpoints
    discord_api: str
    discord_invite_api: str

    # Misc endpoints
    bot_avatar: str
    deploy: str
    gitlab_bot_repo: str
    omdb: str
    status: str

    # Site endpoints
    site: str
    site_api: str
    site_facts_api: str
    site_clean_api: str
    site_superstarify_api: str
    site_idioms_api: str
    site_logs_api: str
    site_logs_view: str
    site_names_api: str
    site_quiz_api: str
    site_reminders_api: str
    site_reminders_user_api: str
    site_schema: str
    site_settings_api: str
    site_special_api: str
    site_tags_api: str
    site_user_api: str
    site_user_complete_api: str
    site_infractions: str
    site_infractions_user: str
    site_infractions_type: str
    site_infractions_by_id: str
    site_infractions_user_type_current: str
    site_infractions_user_type: str
    paste_service: str


class Reddit(metaclass=YAMLGetter):
    section = "reddit"

    request_delay: int
    subreddits: list


class Wolfram(metaclass=YAMLGetter):
    section = "wolfram"

    user_limit_day: int
    guild_limit_day: int
    key: str


class AntiSpam(metaclass=YAMLGetter):
    section = 'anti_spam'

    clean_offending: bool
    ping_everyone: bool

    punishment: Dict[str, Dict[str, int]]
    rules: Dict[str, Dict[str, int]]


class BigBrother(metaclass=YAMLGetter):
    section = 'big_brother'

    log_delay: int
    header_message_limit: int


class Free(metaclass=YAMLGetter):
    section = 'free'

    activity_timeout: int
    cooldown_rate: int
    cooldown_per: float


# Debug mode
DEBUG_MODE = True if 'local' in os.environ.get("SITE_URL", "local") else False

# Paths
BOT_DIR = os.path.dirname(__file__)
PROJECT_ROOT = os.path.abspath(os.path.join(BOT_DIR, os.pardir))

# Bot replies
NEGATIVE_REPLIES = [
    "Noooooo!!",
    "Nope.",
    "I'm sorry Dave, I'm afraid I can't do that.",
    "I don't think so.",
    "Not gonna happen.",
    "Out of the question.",
    "Huh? No.",
    "Nah.",
    "Naw.",
    "Not likely.",
    "No way, José.",
    "Not in a million years.",
    "Fat chance.",
    "Certainly not.",
    "NEGATORY."
]

POSITIVE_REPLIES = [
    "Yep.",
    "Absolutely!",
    "Can do!",
    "Affirmative!",
    "Yeah okay.",
    "Sure.",
    "Sure thing!",
    "You're the boss!",
    "Okay.",
    "No problem.",
    "I got you.",
    "Alright.",
    "You got it!",
    "ROGER THAT",
    "Of course!",
    "Aye aye, cap'n!",
    "I'll allow it."
]

ERROR_REPLIES = [
    "Please don't do that.",
    "You have to stop.",
    "Do you mind?",
    "In the future, don't do that.",
    "That was a mistake.",
    "You blew it.",
    "You're bad at computers.",
    "Are you trying to kill me?",
    "Noooooo!!"
]


class Event(Enum):
    """
    Event names. This does not include every event (for example, raw
    events aren't here), but only events used in ModLog for now.
    """

    guild_channel_create = "guild_channel_create"
    guild_channel_delete = "guild_channel_delete"
    guild_channel_update = "guild_channel_update"
    guild_role_create = "guild_role_create"
    guild_role_delete = "guild_role_delete"
    guild_role_update = "guild_role_update"
    guild_update = "guild_update"

    member_join = "member_join"
    member_remove = "member_remove"
    member_ban = "member_ban"
    member_unban = "member_unban"
    member_update = "member_update"

    message_delete = "message_delete"
    message_edit = "message_edit"<|MERGE_RESOLUTION|>--- conflicted
+++ resolved
@@ -352,11 +352,8 @@
     off_topic_3: int
     python: int
     reddit: int
-<<<<<<< HEAD
     talent_pool: int
-=======
     userlog: int
->>>>>>> c5596249
     verification: int
 
 
